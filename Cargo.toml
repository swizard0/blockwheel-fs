--- conflicted
+++ resolved
@@ -1,11 +1,6 @@
 [package]
-<<<<<<< HEAD
-name = "ero-blockwheel"
-version = "0.8.3"
-=======
 name = "ero-blockwheel-fs"
 version = "0.9.0"
->>>>>>> c5eea090
 authors = ["Alexey Voznyuk <me@swizard.info>"]
 description = "Persistent binary blocks with rotating wheel like access."
 edition = "2018"
