use std::mem;

use alloc_pool::bytes::{
    Bytes,
    BytesPool,
};

use crate::{
    Info,
    InterpretStats,
    proto,
    storage,
    context::Context,
    wheel::{
        lru,
        core::{
            task,
            block,
            schema,
            defrag,
            SpaceKey,
            BlockGet,
            BlockEntry,
            BlockEntryGet,
        },
    },
};

#[cfg(test)]
mod tests;

struct Inner<C> where C: Context {
    schema: schema::Schema,
    lru_cache: lru::Cache,
    blocks_pool: BytesPool,
    defrag: Option<Defrag<C::WriteBlock>>,
    freed_space_key: Option<SpaceKey>,
    bg_task: BackgroundTask<C::Interpreter>,
    tasks_queue: task::queue::Queue<C>,
    done_task: DoneTask,
    interpret_stats: InterpretStats,
}

struct Defrag<C> {
    queues: defrag::Queues<C>,
    in_progress_tasks_count: usize,
    in_progress_tasks_limit: usize,
}

enum DoneTask {
    None,
    ReadBlock {
        block_id: block::Id,
        block_bytes: Bytes,
    },
    DeleteBlockRegular {
        block_id: block::Id,
        block_entry: BlockEntry,
        freed_space_key: SpaceKey,
    },
    DeleteBlockDefrag {
        block_id: block::Id,
        block_bytes: Bytes,
<<<<<<< HEAD
        freed_space_key: SpaceKey,
=======
        block_crc: u64,
        freed_space_key: Option<SpaceKey>,
>>>>>>> af353658
    },
}

pub struct Performer<C> where C: Context {
    inner: Inner<C>,
}

pub enum Op<C> where C: Context {
    Idle(Performer<C>),
    Query(QueryOp<C>),
    Event(Event<C>),
}

pub enum QueryOp<C> where C: Context {
    PollRequestAndInterpreter(PollRequestAndInterpreter<C>),
    PollRequest(PollRequest<C>),
    InterpretTask(InterpretTask<C>),
    MakeIterBlocksStream(MakeIterBlocksStream<C>),
}

pub struct MakeIterBlocksStream<C> where C: Context {
    pub blocks_total_count: usize,
    pub blocks_total_size: usize,
    pub iter_blocks_context: C::IterBlocks,
    pub next: MakeIterBlocksStreamNext<C>,
}

pub struct PollRequestAndInterpreter<C> where C: Context {
    pub interpreter_context: C::Interpreter,
    pub next: PollRequestAndInterpreterNext<C>,
}

pub struct PollRequest<C> where C: Context {
    pub next: PollRequestNext<C>,
}

pub struct Event<C> where C: Context {
    pub op: EventOp<C>,
    pub performer: Performer<C>,
}

pub enum EventOp<C> where C: Context {
    Info(TaskDoneOp<C::Info, InfoOp>),
    Flush(TaskDoneOp<C::Flush, FlushOp>),
    WriteBlock(TaskDoneOp<C::WriteBlock, WriteBlockOp>),
    ReadBlock(TaskDoneOp<C::ReadBlock, ReadBlockOp>),
    DeleteBlock(TaskDoneOp<C::DeleteBlock, DeleteBlockOp>),
    IterBlocksItem(IterBlocksItemOp<C::IterBlocksStream>),
    IterBlocksFinish(IterBlocksFinishOp<C::IterBlocksStream>),
    PrepareInterpretTask(PrepareInterpretTaskOp<C>),
}

pub struct TaskDoneOp<C, O> {
    pub context: C,
    pub op: O,
}

pub enum InfoOp {
    Success { info: Info, },
}

pub enum FlushOp {
    Flushed,
}

pub enum WriteBlockOp {
    NoSpaceLeft,
    Done { block_id: block::Id, },
}

pub enum ReadBlockOp {
    NotFound,
    Done { block_bytes: Bytes, },
}

pub enum DeleteBlockOp {
    NotFound,
    Done { block_id: block::Id, },
}

pub struct IterBlocksItemOp<C> {
    pub block_id: block::Id,
    pub block_bytes: Bytes,
    pub iter_blocks_state: IterBlocksState<C>,
}

pub struct PrepareInterpretTaskOp<C> where C: Context {
    pub block_id: block::Id,
    pub task: PrepareInterpretTaskKind<C>,
}

pub enum PrepareInterpretTaskKind<C> where C: Context {
    WriteBlock(PrepareInterpretTaskWriteBlock<C>),
    DeleteBlock(PrepareInterpretTaskDeleteBlock<C>),
}

pub struct PrepareInterpretTaskWriteBlock<C> where C: Context {
    pub block_bytes: Bytes,
    pub context: task::WriteBlockContext<C>,
}

pub struct PrepareInterpretTaskDeleteBlock<C> where C: Context {
    pub context: task::DeleteBlockContext<C>,
}

#[derive(Debug)]
pub struct IterBlocksState<C> {
    pub iter_blocks_stream_context: C,
    pub iter_blocks_cursor: IterBlocksCursor,
}

#[derive(Debug)]
pub struct IterBlocksCursor {
    block_id: block::Id,
}

pub struct IterBlocksFinishOp<C> {
    pub iter_blocks_stream_context: C,
}

pub struct InterpretTask<C> where C: Context {
    pub offset: u64,
    pub task: task::Task<C>,
    pub force_terminator: bool,
    pub next: InterpretTaskNext<C>,
}

pub struct InterpretTaskNext<C> where C: Context {
    inner: Inner<C>,
}

pub struct PollRequestAndInterpreterNext<C> where C: Context {
    inner: Inner<C>,
}

pub struct PollRequestNext<C> where C: Context {
    inner: Inner<C>,
}

pub struct MakeIterBlocksStreamNext<C> where C: Context {
    inner: Inner<C>,
}

pub struct DefragConfig<C> {
    queues: defrag::Queues<C>,
    in_progress_tasks_limit: usize,
}

impl<C> DefragConfig<C> {
    pub fn new(in_progress_tasks_limit: usize) -> DefragConfig<C> {
        DefragConfig {
            queues: defrag::Queues::new(),
            in_progress_tasks_limit,
        }
    }
}

#[derive(Debug)]
pub enum BuilderError {
    StorageLayoutCalculate(storage::LayoutError),
}

pub struct PerformerBuilderInit<C> where C: Context {
    lru_cache: lru::Cache,
    blocks_pool: BytesPool,
    defrag: Option<Defrag<C::WriteBlock>>,
    storage_layout: storage::Layout,
    work_block: Vec<u8>,
}

impl<C> PerformerBuilderInit<C> where C: Context {
    pub fn new(
        lru_cache: lru::Cache,
        blocks_pool: BytesPool,
        defrag_queues: Option<DefragConfig<C::WriteBlock>>,
        work_block_size_bytes: usize,
    )
        -> Result<PerformerBuilderInit<C>, BuilderError>
    {
        let mut work_block = Vec::with_capacity(work_block_size_bytes);
        let storage_layout = storage::Layout::calculate(&mut work_block)
            .map_err(BuilderError::StorageLayoutCalculate)?;

        Ok(PerformerBuilderInit {
            lru_cache,
            blocks_pool,
            defrag: defrag_queues
                .map(|config| Defrag {
                    queues: config.queues,
                    in_progress_tasks_count: 0,
                    in_progress_tasks_limit: config.in_progress_tasks_limit,
                }),
            storage_layout,
            work_block,
        })
    }

    pub fn storage_layout(&self) -> &storage::Layout {
        &self.storage_layout
    }

    pub fn work_block_cleared(&mut self) -> &mut Vec<u8> {
        self.work_block.clear();
        self.work_block()
    }

    pub fn work_block(&mut self) -> &mut Vec<u8> {
        &mut self.work_block
    }

    pub fn start_fill(self) -> (PerformerBuilder<C>, Vec<u8>) {
        let schema_builder = schema::Builder::new(self.storage_layout);
        (
            PerformerBuilder {
                schema_builder,
                lru_cache: self.lru_cache,
                blocks_pool: self.blocks_pool,
                defrag: self.defrag,
            },
            self.work_block,
        )
    }
}

pub struct PerformerBuilder<C> where C: Context {
    schema_builder: schema::Builder,
    lru_cache: lru::Cache,
    blocks_pool: BytesPool,
    defrag: Option<Defrag<C::WriteBlock>>,
}

impl<C> PerformerBuilder<C> where C: Context {
    pub fn push_block(&mut self, offset: u64, block_header: storage::BlockHeader) {
        let defrag_op = self.schema_builder.push_block(offset, block_header);
        if let Some(Defrag { queues: defrag::Queues { tasks, .. }, .. }) = self.defrag.as_mut() {
            match defrag_op {
                schema::DefragOp::Queue { defrag_gaps, moving_block_id, } =>
                    tasks.push(defrag_gaps, moving_block_id),
                schema::DefragOp::None =>
                    (),
            }
        }
    }

    pub fn storage_layout(&self) -> &storage::Layout {
        self.schema_builder.storage_layout()
    }

    pub fn finish(mut self, size_bytes_total: usize) -> Performer<C> {
        let (defrag_op, schema) = self.schema_builder.finish(size_bytes_total);
        if let Some(Defrag { queues: defrag::Queues { tasks, .. }, .. }) = self.defrag.as_mut() {
            match defrag_op {
                schema::DefragOp::Queue { defrag_gaps, moving_block_id, } =>
                    tasks.push(defrag_gaps, moving_block_id),
                schema::DefragOp::None =>
                    (),
            }
        }

        Performer {
            inner: Inner::new(
                schema,
                self.lru_cache,
                self.blocks_pool,
                self.defrag,
            ),
        }
    }
}

impl<C> Performer<C> where C: Context {
    pub fn next(self) -> Op<C> {
        self.inner.incoming_poke()
    }

    #[cfg(test)]
    pub fn decompose(self) -> schema::Schema {
        self.inner.schema
    }
}

impl<C> PollRequestAndInterpreterNext<C> where C: Context {
    pub fn incoming_request(mut self, request: proto::Request<C>, interpreter_context: C::Interpreter) -> Op<C> {
        self.inner.bg_task.state = match self.inner.bg_task.state {
            BackgroundTaskState::Await { block_id, } =>
                BackgroundTaskState::InProgress { block_id, interpreter_context, },
            BackgroundTaskState::Idle | BackgroundTaskState::InProgress { .. } =>
                unreachable!(),
        };
        self.inner.incoming_request(request)
    }

    #[cfg(test)]
    pub fn incoming_task_done(self, task_done: task::Done<C>) -> Op<C> {
        self.inner.incoming_interpreter(task_done)
    }

    pub fn incoming_task_done_stats(mut self, task_done: task::Done<C>, stats: InterpretStats) -> Op<C> {
        self.inner.interpret_stats = stats;
        self.inner.incoming_interpreter(task_done)
    }

    pub fn prepared_write_block_done(self, block_id: block::Id, write_block_task: task::WriteBlock<C>) -> Op<C> {
        self.inner.prepared_write_block_done(block_id, write_block_task)
    }

    pub fn prepared_delete_block_done(self, block_id: block::Id, delete_block_task: task::DeleteBlock<C>) -> Op<C> {
        self.inner.prepared_delete_block_done(self, block_id, delete_block_task)
    }

    pub fn incoming_iter_blocks(
        mut self,
        iter_blocks_state: IterBlocksState<C::IterBlocksStream>,
        interpreter_context: C::Interpreter,
    )
        -> Op<C>
    {
        self.inner.bg_task.state = match self.inner.bg_task.state {
            BackgroundTaskState::Await { block_id, } =>
                BackgroundTaskState::InProgress { block_id, interpreter_context, },
            BackgroundTaskState::Idle | BackgroundTaskState::InProgress { .. } =>
                unreachable!(),
        };
        self.inner.iter_blocks_stream_next(
            iter_blocks_state.iter_blocks_cursor.block_id,
            iter_blocks_state.iter_blocks_stream_context,
        )
    }
}

impl<C> PollRequestNext<C> where C: Context {
    pub fn incoming_request(self, request: proto::Request<C>) -> Op<C> {
        self.inner.incoming_request(request)
    }

    pub fn incoming_iter_blocks(self, iter_blocks_state: IterBlocksState<C::IterBlocksStream>) -> Op<C> {
        self.inner.iter_blocks_stream_next(
            iter_blocks_state.iter_blocks_cursor.block_id,
            iter_blocks_state.iter_blocks_stream_context,
        )
    }

    pub fn prepared_write_block_done(self, block_id: block::Id, write_block_task: task::WriteBlock<C>) -> Op<C> {
        self.inner.prepared_write_block_done(block_id, write_block_task)
    }

    pub fn prepared_delete_block_done(self, block_id: block::Id, delete_block_task: task::DeleteBlock<C>) -> Op<C> {
        self.inner.prepared_delete_block_done(self, block_id, delete_block_task)
    }
}

impl<C> InterpretTaskNext<C> where C: Context {
    pub fn task_accepted(mut self, interpreter_context: C::Interpreter) -> Performer<C> {
        self.inner.bg_task.state = match self.inner.bg_task.state {
            BackgroundTaskState::Await { block_id, } =>
                BackgroundTaskState::InProgress { block_id, interpreter_context, },
            BackgroundTaskState::Idle | BackgroundTaskState::InProgress { .. } =>
                unreachable!(),
        };
        Performer { inner: self.inner, }
    }
}

impl<C> MakeIterBlocksStreamNext<C> where C: Context {
    pub fn stream_ready(self, iter_blocks_stream_context: C::IterBlocksStream) -> Op<C> {
        self.inner.iter_blocks_stream_ready(iter_blocks_stream_context)
    }
}


struct BackgroundTask<C> {
    current_offset: u64,
    state: BackgroundTaskState<C>,
}

enum BackgroundTaskState<C> {
    Idle,
    InProgress {
        block_id: block::Id,
        interpreter_context: C,
    },
    Await {
        block_id: block::Id,
    }
}

impl<C> Inner<C> where C: Context {
    fn new(
        schema: schema::Schema,
        lru_cache: lru::Cache,
        blocks_pool: BytesPool,
        defrag: Option<Defrag<C::WriteBlock>>,
    )
        -> Inner<C>
    {
        Inner {
            schema,
            lru_cache,
            blocks_pool,
            tasks_queue: task::queue::Queue::new(),
            defrag,
            freed_space_key: None,
            bg_task: BackgroundTask {
                current_offset: 0,
                state: BackgroundTaskState::Idle,
            },
            done_task: DoneTask::None,
            interpret_stats: InterpretStats::default(),
        }
    }

    fn incoming_poke(mut self) -> Op<C> {
        match mem::replace(&mut self.done_task, DoneTask::None) {
            DoneTask::None =>
                (),
            DoneTask::ReadBlock { block_id, block_bytes, } => {
                let mut lens = self.tasks_queue.focus_block_id(block_id.clone());
                assert!(lens.pop_write_task(self.schema.block_get()).is_none());
                if let Some(read_block) = lens.pop_read_task(self.schema.block_get()) {
                    self.done_task = DoneTask::ReadBlock {
                        block_id: block_id.clone(),
                        block_bytes: block_bytes.clone(),
                    };
                    return self.proceed_read_block_task_done(block_id, block_bytes, read_block.context);
                }
                lens.enqueue(self.schema.block_get());
            },
            DoneTask::DeleteBlockRegular { block_id, mut block_entry, freed_space_key, } => {
                let mut lens = self.tasks_queue.focus_block_id(block_id.clone());
                let mut block_get = BlockEntryGet::new(&mut block_entry);
                while let Some(write_block) = lens.pop_write_task(&mut block_get) {
                    match write_block.context {
                        task::WriteBlockContext::External(..) =>
                            unreachable!(),
                        task::WriteBlockContext::Defrag { .. } => {
                            // cancel defrag write task
                            cancel_defrag_task(self.defrag.as_mut().unwrap());
                        },
                    }
                }
                while let Some(read_block) = lens.pop_read_task(&mut block_get) {
                    match read_block.context {
                        task::ReadBlockContext::External(context) => {
                            self.done_task = DoneTask::DeleteBlockRegular {
                                block_id: block_id.clone(),
                                block_entry,
                                freed_space_key,
                            };
                            return Op::Event(Event {
                                op: EventOp::ReadBlock(TaskDoneOp {
                                    context,
                                    op: ReadBlockOp::NotFound,
                                }),
                                performer: Performer { inner: self, },
                            });
                        },
                        task::ReadBlockContext::Defrag { .. } => {
                            // cancel defrag read task
                            cancel_defrag_task(self.defrag.as_mut().unwrap());
                        },
                        task::ReadBlockContext::IterBlocks { iter_blocks_stream_context, next_block_id, } => {
                            // skip this block, proceed with the next one
                            return self.iter_blocks_stream_next(next_block_id, iter_blocks_stream_context);
                        },
                    }
                }
                while let Some(delete_block) = lens.pop_delete_task(&mut block_get) {
                    match delete_block.context {
                        task::DeleteBlockContext::External(context) => {
                            self.done_task = DoneTask::DeleteBlockRegular {
                                block_id: block_id.clone(),
                                block_entry,
                                freed_space_key,
                            };
                            return Op::Event(Event {
                                op: EventOp::DeleteBlock(TaskDoneOp {
                                    context,
                                    op: DeleteBlockOp::NotFound,
                                }),
                                performer: Performer { inner: self, },
                            });
                        },
                        task::DeleteBlockContext::Defrag { .. } => {
                            // cancel defrag delete task
                            cancel_defrag_task(self.defrag.as_mut().unwrap());
                        },
                    }
                }
                self.freed_space_key = Some(freed_space_key);
            },
            DoneTask::DeleteBlockDefrag { block_id, block_bytes, freed_space_key, } => {
                let mut lens = self.tasks_queue.focus_block_id(block_id.clone());
                while let Some(read_block) = lens.pop_read_task(self.schema.block_get()) {
                    self.done_task = DoneTask::DeleteBlockDefrag {
                        block_id: block_id.clone(),
                        block_bytes: block_bytes.clone(),
                        freed_space_key,
                    };
                    return self.proceed_read_block_task_done(block_id, block_bytes, read_block.context)
                }
                lens.enqueue(self.schema.block_get());
<<<<<<< HEAD
                self.freed_space_key = Some(freed_space_key);
=======
                self.flush_defrag_pending_queue(freed_space_key);
>>>>>>> af353658
            },
        }

        if let Some(space_key) = self.freed_space_key.take() {
            if let Some(defrag) = self.defrag.as_mut() {
                if let Some(request_write_block) = defrag.queues.pending.pop_at_most(space_key.space_available()) {

                    match self.schema.process_write_block_request(&request_write_block.block_bytes, Some(defrag.queues.pending.pending_bytes())) {
                        schema::WriteBlockOp::Perform(write_block_perform) => {
                            self.freed_space_key = write_block_perform.right_space_key;

                            if let Some(Defrag { queues: defrag::Queues { tasks, .. }, .. }) = defrag.as_mut() {
                                match write_block_perform.defrag_op {
                                    schema::DefragOp::Queue { defrag_gaps, moving_block_id, } =>
                                        tasks.push(defrag_gaps, moving_block_id),
                                    schema::DefragOp::None =>
                                        (),
                                }
                            }

                            return Op::Event(Event {
                                op: EventOp::PrepareInterpretTask(PrepareInterpretTaskOp {
                                    block_id: write_block_perform.task_op.block_id,
                                    task: PrepareInterpretTaskKind::WriteBlock(PrepareInterpretTaskWriteBlock {
                                        block_bytes: request_write_block.block_bytes,
                                        context: task::WriteBlockContext::External(
                                            request_write_block.context,
                                        ),
                                    }),
                                }),
                                performer: Performer { inner: self, },
                            });
                        },
                        schema::WriteBlockOp::QueuePendingDefrag { space_required, } => {
                            defrag.queues.pending.push(request_write_block, space_required);
                        },
                        schema::WriteBlockOp::ReplyNoSpaceLeft =>
                            unreachable!(),
                    }

                }
            }
        }

        if let Some(defrag) = self.defrag.as_mut() {
            loop {
                if defrag.in_progress_tasks_count >= defrag.in_progress_tasks_limit {
                    break;
                }
                if let Some((defrag_gaps, moving_block_id)) = defrag.queues.tasks.pop(self.schema.block_get()) {
                    let mut block_get = self.schema.block_get();
                    let block_entry = block_get.by_id(&moving_block_id).unwrap();
                    let block_bytes = self.blocks_pool.lend();
                    let mut lens = self.tasks_queue.focus_block_id(block_entry.header.block_id.clone());
                    lens.push_task(
                        task::Task {
                            block_id: block_entry.header.block_id.clone(),
                            kind: task::TaskKind::ReadBlock(task::ReadBlock {
                                block_header: block_entry.header.clone(),
                                block_bytes,
                                context: task::ReadBlockContext::Defrag { defrag_gaps, },
                            }),
                        },
                        self.schema.block_get(),
                    );
                    lens.enqueue(self.schema.block_get());
                    defrag.in_progress_tasks_count += 1;
                } else {
                    break;
                }
            }
        }

        if self.tasks_queue.is_empty_tasks() && self.defrag.as_ref().map_or(true, |defrag| defrag.in_progress_tasks_count == 0) {
            if let Some(task::Flush { context, }) = self.tasks_queue.pop_flush() {
                return Op::Event(Event {
                    op: EventOp::Flush(TaskDoneOp { context, op: FlushOp::Flushed, }),
                    performer: Performer { inner: self, },
                });
            }
        }

        match mem::replace(&mut self.bg_task.state, BackgroundTaskState::Idle) {
            BackgroundTaskState::Idle =>
                self.maybe_run_background_task(),
            BackgroundTaskState::InProgress { block_id, interpreter_context, } => {
                self.bg_task.state = BackgroundTaskState::Await { block_id, };
                Op::Query(QueryOp::PollRequestAndInterpreter(PollRequestAndInterpreter {
                    interpreter_context,
                    next: PollRequestAndInterpreterNext {
                        inner: self,
                    },
                }))
            },
            BackgroundTaskState::Await { .. } =>
                unreachable!(),
        }
    }

    fn incoming_request(self, incoming: proto::Request<C>) -> Op<C> {
        match incoming {
            proto::Request::Info(request_info) =>
                self.incoming_request_info(request_info),
            proto::Request::Flush(request_flush) =>
                self.incoming_request_flush(request_flush),
            proto::Request::WriteBlock(request_write_block) =>
                self.incoming_request_write_block(request_write_block),
            proto::Request::ReadBlock(request_read_block) =>
                self.incoming_request_read_block(request_read_block),
            proto::Request::DeleteBlock(request_delete_block) =>
                self.incoming_request_delete_block(request_delete_block),
            proto::Request::IterBlocks(request_iter_blocks) =>
                self.incoming_request_iter_blocks(request_iter_blocks),
        }
    }

    fn incoming_request_info(self, proto::RequestInfo { context, }: proto::RequestInfo<C::Info>) -> Op<C> {
        let mut info = self.schema.info();
        info.interpret_stats = self.interpret_stats;
        if let Some(defrag) = self.defrag.as_ref() {
            info.defrag_write_pending_bytes = defrag.queues.pending.pending_bytes();
            assert!(
                info.bytes_free >= info.defrag_write_pending_bytes,
                "assertion failed: info.bytes_free = {} >= info.defrag_write_pending_bytes = {}",
                info.bytes_free,
                info.defrag_write_pending_bytes,
            );
            info.bytes_free -= info.defrag_write_pending_bytes;
        }

        Op::Event(Event {
            op: EventOp::Info(TaskDoneOp { context, op: InfoOp::Success { info, }, }),
            performer: Performer { inner: self, },
        })
    }

    fn incoming_request_flush(mut self, proto::RequestFlush { context, }: proto::RequestFlush<C::Flush>) -> Op<C> {
        self.tasks_queue.push_flush(task::Flush { context, });
        Op::Idle(Performer { inner: self, })
    }

    fn incoming_request_write_block(mut self, request_write_block: proto::RequestWriteBlock<C::WriteBlock>) -> Op<C> {
        let defrag_pending_bytes = self.defrag
            .as_ref()
            .map(|defrag| defrag.queues.pending.pending_bytes());
        match self.schema.process_write_block_request(&request_write_block.block_bytes, defrag_pending_bytes) {

            schema::WriteBlockOp::Perform(schema::WriteBlockPerform { defrag_op, task_op, .. }) => {
                if let Some(Defrag { queues: defrag::Queues { tasks, .. }, .. }) = self.defrag.as_mut() {
                    match defrag_op {
                        schema::DefragOp::Queue { defrag_gaps, moving_block_id, } =>
                            tasks.push(defrag_gaps, moving_block_id),
                        schema::DefragOp::None =>
                            (),
                    }
                }

                Op::Event(Event {
                    op: EventOp::PrepareInterpretTask(PrepareInterpretTaskOp {
                        block_id: task_op.block_id,
                        task: PrepareInterpretTaskKind::WriteBlock(PrepareInterpretTaskWriteBlock {
                            block_bytes: request_write_block.block_bytes,
                            context: task::WriteBlockContext::External(
                                request_write_block.context,
                            ),
                        }),
                    }),
                    performer: Performer { inner: self, },
                })
            },

            schema::WriteBlockOp::QueuePendingDefrag { space_required, } => {
                log::debug!(
                    "cannot directly allocate {} ({}) bytes in process_write_block_request: moving to pending defrag queue",
                    request_write_block.block_bytes.len(),
                    space_required,
                );
                if let Some(Defrag { queues: defrag::Queues { pending, .. }, .. }) = self.defrag.as_mut() {
                    pending.push(request_write_block, space_required);
                    Op::Idle(Performer { inner: self, })
                } else {
                    Op::Event(Event {
                        op: EventOp::WriteBlock(TaskDoneOp {
                            context: request_write_block.context,
                            op: WriteBlockOp::NoSpaceLeft,
                        }),
                        performer: Performer { inner: self, },
                    })
                }
            },

            schema::WriteBlockOp::ReplyNoSpaceLeft =>
               Op::Event(Event {
                    op: EventOp::WriteBlock(TaskDoneOp {
                        context: request_write_block.context,
                        op: WriteBlockOp::NoSpaceLeft,
                    }),
                    performer: Performer { inner: self, },
                }),

        }
    }

    fn incoming_request_read_block(mut self, request_read_block: proto::RequestReadBlock<C::ReadBlock>) -> Op<C> {
        match self.schema.process_read_block_request(&request_read_block.block_id) {

            schema::ReadBlockOp::Perform(schema::ReadBlockPerform { block_header, }) =>
                if let Some(block_bytes) = self.lru_cache.get(&request_read_block.block_id) {
                    Op::Event(Event {
                        op: EventOp::ReadBlock(TaskDoneOp {
                            context: request_read_block.context,
                            op: ReadBlockOp::Done {
                                block_bytes: block_bytes.clone(),
                            },
                        }),
                        performer: Performer { inner: self, },
                    })
                } else {
                    let block_bytes = self.blocks_pool.lend();
                    let mut lens = self.tasks_queue.focus_block_id(request_read_block.block_id.clone());
                    lens.push_task(
                        task::Task {
                            block_id: request_read_block.block_id,
                            kind: task::TaskKind::ReadBlock(task::ReadBlock {
                                block_header: block_header.clone(),
                                block_bytes,
                                context: task::ReadBlockContext::External(
                                    request_read_block.context,
                                ),
                            }),
                        },
                        self.schema.block_get(),
                    );
                    lens.enqueue(self.schema.block_get());
                    Op::Idle(Performer { inner: self, })
                },

            schema::ReadBlockOp::NotFound =>
                Op::Event(Event {
                    op: EventOp::ReadBlock(TaskDoneOp {
                        context: request_read_block.context,
                        op: ReadBlockOp::NotFound,
                    }),
                    performer: Performer { inner: self, },
                }),

        }
    }

    fn incoming_request_delete_block(mut self, request_delete_block: proto::RequestDeleteBlock<C::DeleteBlock>) -> Op<C> {
        match self.schema.process_delete_block_request(&request_delete_block.block_id) {

            schema::DeleteBlockOp::Perform(schema::DeleteBlockPerform) =>
                Op::Event(Event {
                    op: EventOp::PrepareInterpretTask(PrepareInterpretTaskOp {
                        block_id: request_delete_block.block_id,
                        task: PrepareInterpretTaskKind::DeleteBlock(PrepareInterpretTaskDeleteBlock {
                            context: task::DeleteBlockContext::External(
                                request_delete_block.context,
                            ),
                        }),
                    }),
                    performer: Performer { inner: self, },
                }),

            schema::DeleteBlockOp::NotFound =>
                Op::Event(Event {
                    op: EventOp::DeleteBlock(TaskDoneOp {
                        context: request_delete_block.context,
                        op: DeleteBlockOp::NotFound,
                    }),
                    performer: Performer { inner: self, },
                }),

        }
    }

    fn incoming_request_iter_blocks(self, request_iter_blocks: proto::RequestIterBlocks<C::IterBlocks>) -> Op<C> {
        let info = self.schema.info();
        Op::Query(QueryOp::MakeIterBlocksStream(MakeIterBlocksStream {
            blocks_total_count: info.blocks_count,
            blocks_total_size: info.data_bytes_used,
            iter_blocks_context: request_iter_blocks.context,
            next: MakeIterBlocksStreamNext {
                inner: self,
            },
        }))
    }

    fn prepared_write_block_done(mut self, block_id: block::Id, write_block_task: task::WriteBlock<C>) -> Op<C> {
        let block_get = self.schema.block_get();
        let mut lens = self.tasks_queue.focus_block_id(block_id.clone());
        lens.push_task(
            task::Task { block_id, kind: task::TaskKind::WriteBlock(write_block_task), },
            block_get,
        );
        lens.enqueue(block_get);
        Op::Idle(Performer { inner: self, })
    }

    fn prepared_delete_block_done(mut self, block_id: block::Id, delete_block_task: task::DeleteBlock<C>) -> Op<C> {
        let block_get = self.schema.block_get();
        let mut lens = self.tasks_queue.focus_block_id(block_id.clone());
        lens.push_task(
            task::Task { block_id, kind: task::TaskKind::DeleteBlock(delete_block_task), },
            block_get,
        );
        lens.enqueue(self.schema.block_get());
        Op::Idle(Performer { inner: self, })
    }

    fn incoming_interpreter(mut self, incoming: task::Done<C>) -> Op<C> {
        match incoming {

            task::Done { current_offset, task: task::TaskDone { block_id, kind: task::TaskDoneKind::WriteBlock(write_block), }, } => {
                self.bg_task = BackgroundTask { current_offset, state: BackgroundTaskState::Idle, };
                let mut lens = self.tasks_queue.focus_block_id(block_id.clone());
                lens.finish(self.schema.block_get());
                lens.enqueue(self.schema.block_get());
                match write_block.context {
                    task::WriteBlockContext::External(context) =>
                        Op::Event(Event {
                            op: EventOp::WriteBlock(TaskDoneOp {
                                context,
                                op: WriteBlockOp::Done { block_id, },
                            }),
                            performer: Performer { inner: self, },
                        }),
                    task::WriteBlockContext::Defrag => {
                        let defrag = self.defrag.as_mut().unwrap();
                        assert!(defrag.in_progress_tasks_count > 0);
                        defrag.in_progress_tasks_count -= 1;
                        Op::Idle(Performer { inner: self, })
                    },
                }
            },

            task::Done { current_offset, task: task::TaskDone { block_id, kind: task::TaskDoneKind::ReadBlock(read_block), }, } => {
                self.bg_task = BackgroundTask { current_offset, state: BackgroundTaskState::Idle, };
                self.tasks_queue.focus_block_id(block_id.clone())
                    .finish(self.schema.block_get());
                self.lru_cache.insert(block_id.clone(), read_block.block_bytes.clone());
                self.done_task = DoneTask::ReadBlock {
                    block_id: block_id.clone(),
                    block_bytes: read_block.block_bytes.clone(),
                };
                self.proceed_read_block_task_done(block_id, read_block.block_bytes, read_block.context)
            },

            task::Done { current_offset, task: task::TaskDone { block_id, kind: task::TaskDoneKind::DeleteBlock(delete_block), }, } => {
                self.bg_task = BackgroundTask { current_offset, state: BackgroundTaskState::Idle, };
                self.tasks_queue.focus_block_id(block_id.clone())
                    .finish(self.schema.block_get());
                match delete_block.context {
                    task::DeleteBlockContext::External(context) => {
                        self.lru_cache.invalidate(&block_id);
                        match self.schema.process_delete_block_task_done(block_id.clone()) {
                            schema::DeleteBlockTaskDoneOp::Perform(schema::DeleteBlockTaskDonePerform {
                                defrag_op,
                                block_entry,
                                freed_space_key,
                            }) => {
                                if let Some(Defrag { queues: defrag::Queues { tasks, .. }, .. }) = self.defrag.as_mut() {
                                    match defrag_op {
                                        schema::DefragOp::Queue { defrag_gaps, moving_block_id, } =>
                                            tasks.push(defrag_gaps, moving_block_id),
                                        schema::DefragOp::None =>
                                            (),
                                    }
                                }
                                self.done_task = DoneTask::DeleteBlockRegular {
                                    block_id: block_id.clone(),
                                    block_entry,
                                    freed_space_key,
                                };
                                Op::Event(Event {
                                    op: EventOp::DeleteBlock(TaskDoneOp { context, op: DeleteBlockOp::Done { block_id, }, }),
                                    performer: Performer { inner: self, },
                                })
                            },
                        }
                    },
                    task::DeleteBlockContext::Defrag { block_bytes, .. } =>
                        match self.schema.process_delete_block_task_done_defrag(block_id.clone()) {
                            schema::DeleteBlockTaskDoneDefragOp::Perform(task_op) => {
                                if let Some(Defrag { queues: defrag::Queues { tasks, .. }, .. }) = self.defrag.as_mut() {
                                    match task_op.defrag_op {
                                        schema::DefragOp::Queue { defrag_gaps, moving_block_id, } =>
                                            tasks.push(defrag_gaps, moving_block_id),
                                        schema::DefragOp::None =>
                                            (),
                                    }
                                }
                                self.tasks_queue.focus_block_id(block_id.clone())
                                    .push_task(
                                        task::Task {
                                            block_id: block_id.clone(),
                                            kind: task::TaskKind::WriteBlock(task::WriteBlock {
                                                write_block_bytes: block_bytes.clone(),
                                                context: task::WriteBlockContext::Defrag,
                                            }),
                                        },
                                        self.schema.block_get(),
                                    );
                                self.done_task = DoneTask::DeleteBlockDefrag {
                                    block_id,
                                    block_bytes,
                                    freed_space_key: task_op.freed_space_key,
                                };
                                Op::Idle(Performer { inner: self, })
                            },
                        },
                }
            },

        }
    }

    fn iter_blocks_stream_ready(self, iter_blocks_stream_context: C::IterBlocksStream) -> Op<C> {
        self.iter_blocks_stream_next(block::Id::init(), iter_blocks_stream_context)
    }

    fn iter_blocks_stream_next(mut self, block_id_from: block::Id, iter_blocks_stream_context: C::IterBlocksStream) -> Op<C> {
        match self.schema.next_block_id_from(block_id_from) {
            None =>
                Op::Event(Event {
                    op: EventOp::IterBlocksFinish(IterBlocksFinishOp {
                        iter_blocks_stream_context,
                    }),
                    performer: Performer { inner: self, },
                }),

            Some(block_id) =>
                match self.schema.process_read_block_request(&block_id) {

                    schema::ReadBlockOp::Perform(schema::ReadBlockPerform { block_header, }) =>
                        if let Some(block_bytes) = self.lru_cache.get(&block_id) {
                            Op::Event(Event {
                                op: EventOp::IterBlocksItem(IterBlocksItemOp {
                                    block_id: block_id.clone(),
                                    block_bytes: block_bytes.clone(),
                                    iter_blocks_state: IterBlocksState {
                                        iter_blocks_stream_context,
                                        iter_blocks_cursor: IterBlocksCursor {
                                            block_id: block_id.next(),
                                        },
                                    },
                                }),
                                performer: Performer { inner: self, },
                            })
                        } else {
                            let block_bytes = self.blocks_pool.lend();
                            let mut lens = self.tasks_queue.focus_block_id(block_id.clone());
                            lens.push_task(
                                task::Task {
                                    block_id: block_id.clone(),
                                    kind: task::TaskKind::ReadBlock(task::ReadBlock {
                                        block_header: block_header.clone(),
                                        block_bytes,
                                        context: task::ReadBlockContext::IterBlocks {
                                            iter_blocks_stream_context,
                                            next_block_id: block_id.next(),
                                        },
                                    }),
                                },
                                self.schema.block_get(),
                            );
                            lens.enqueue(self.schema.block_get());
                            Op::Idle(Performer { inner: self, })
                        },

                    schema::ReadBlockOp::NotFound =>
                        unreachable!(),

                },
        }
    }

    fn proceed_read_block_task_done(
        mut self,
        block_id: block::Id,
        block_bytes: Bytes,
        task_context: task::ReadBlockContext<C>,
    ) -> Op<C> {
        match self.schema.process_read_block_task_done(&block_id) {
            schema::ReadBlockTaskDoneOp::Perform(schema::ReadBlockTaskDonePerform) =>
                match task_context {
                    task::ReadBlockContext::External(context) =>
                        Op::Event(Event {
                            op: EventOp::ReadBlock(TaskDoneOp {
                                context,
                                op: ReadBlockOp::Done { block_bytes, },
                            }),
                            performer: Performer { inner: self, },
                        }),
                    task::ReadBlockContext::Defrag { defrag_gaps, } => {
                        let mut block_get = self.schema.block_get();
                        let block_entry = block_get.by_id(&block_id).unwrap();
                        let mut block_entry_get = BlockEntryGet::new(block_entry);
                        if defrag_gaps.is_still_relevant(&block_id, &mut block_entry_get) {
                            self.tasks_queue.focus_block_id(block_id.clone())
                                .push_task(
                                    task::Task {
                                        block_id: block_id.clone(),
                                        kind: task::TaskKind::DeleteBlock(task::DeleteBlock {
                                            context: task::DeleteBlockContext::Defrag {
                                                defrag_gaps,
                                                block_bytes,
                                            },
                                        }),
                                    },
                                    &mut block_entry_get,
                                );
                        } else {
                            cancel_defrag_task(self.defrag.as_mut().unwrap());
                        }
                        Op::Idle(Performer { inner: self, })
                    },
                    task::ReadBlockContext::IterBlocks { iter_blocks_stream_context, next_block_id, } =>
                        Op::Event(Event {
                            op: EventOp::IterBlocksItem(IterBlocksItemOp {
                                block_id: block_id.clone(),
                                block_bytes: block_bytes,
                                iter_blocks_state: IterBlocksState {
                                    iter_blocks_stream_context,
                                    iter_blocks_cursor: IterBlocksCursor {
                                        block_id: next_block_id,
                                    },
                                },
                            }),
                            performer: Performer { inner: self, },
                        }),
                },
        }
    }

    fn maybe_run_background_task(mut self) -> Op<C> {
        loop {
            if let Some((offset, mut lens)) = self.tasks_queue.next_trigger(self.bg_task.current_offset, self.schema.block_get()) {
                let task_kind = match lens.pop_task(self.schema.block_get()) {
                    Some(task_kind) => task_kind,
                    None => panic!("empty task queue unexpected for block {:?} @ {}", lens.block_id(), offset),
                };
                match &task_kind {
                    task::TaskKind::WriteBlock(..) |
                    task::TaskKind::ReadBlock(..) |
                    task::TaskKind::DeleteBlock(task::DeleteBlock {
                        context: task::DeleteBlockContext::External(..),
                        ..
                    }) =>
                        (),
                    task::TaskKind::DeleteBlock(task::DeleteBlock {
                        context: task::DeleteBlockContext::Defrag { defrag_gaps, .. },
                        ..
                    }) =>
                        if !defrag_gaps.is_still_relevant(lens.block_id(), self.schema.block_get()) {
                            cancel_defrag_task(self.defrag.as_mut().unwrap());
                            lens.finish(self.schema.block_get());
                            lens.enqueue(self.schema.block_get());
                            continue;
                        },
                }
                let force_terminator = match &mut task_kind {
                    task::TaskKind::WriteBlock(task::WriteBlock { .. }) |
                    task::TaskKind::DeleteBlock(task::DeleteBlock { .. }) =>
                        self.schema.is_last_block(&lens.block_id()),
                    task::TaskKind::ReadBlock(..) =>
                        false,
                };

                self.bg_task.state = BackgroundTaskState::Await {
                    block_id: lens.block_id().clone(),
                };
                return Op::Query(QueryOp::InterpretTask(InterpretTask {
                    offset,
                    task: task::Task {
                        block_id: lens.block_id().clone(),
                        kind: task_kind,
                    },
                    force_terminator,
                    next: InterpretTaskNext {
                        inner: self,
                    },
                }));
            } else {
                return Op::Query(QueryOp::PollRequest(PollRequest {
                    next: PollRequestNext {
                        inner: self,
                    },
                }));
            }
        }
    }
}

fn cancel_defrag_task<C>(defrag: &mut Defrag<C>) {
    assert!(defrag.in_progress_tasks_count > 0);
    defrag.in_progress_tasks_count -= 1;
}<|MERGE_RESOLUTION|>--- conflicted
+++ resolved
@@ -61,12 +61,7 @@
     DeleteBlockDefrag {
         block_id: block::Id,
         block_bytes: Bytes,
-<<<<<<< HEAD
-        freed_space_key: SpaceKey,
-=======
-        block_crc: u64,
         freed_space_key: Option<SpaceKey>,
->>>>>>> af353658
     },
 }
 
@@ -568,11 +563,7 @@
                     return self.proceed_read_block_task_done(block_id, block_bytes, read_block.context)
                 }
                 lens.enqueue(self.schema.block_get());
-<<<<<<< HEAD
-                self.freed_space_key = Some(freed_space_key);
-=======
-                self.flush_defrag_pending_queue(freed_space_key);
->>>>>>> af353658
+                self.freed_space_key = freed_space_key;
             },
         }
 
